--- conflicted
+++ resolved
@@ -140,7 +140,7 @@
 
 TraceablePeerConnection.prototype.addStream = function (stream) {
     this.trace('addStream', stream.id);
-<<<<<<< HEAD
+    simulcast.resetSender();
     try
     {
         this.peerconnection.addStream(stream);
@@ -150,16 +150,11 @@
         console.error(e);
         return;
     }
-
-=======
-    simulcast.resetSender();
-    this.peerconnection.addStream(stream);
->>>>>>> 7da0fd67
 };
 
 TraceablePeerConnection.prototype.removeStream = function (stream, stopStreams) {
     this.trace('removeStream', stream.id);
-<<<<<<< HEAD
+    simulcast.resetSender();
     if(stopStreams) {
         stream.getAudioTracks().forEach(function (track) {
             track.stop();
@@ -168,9 +163,6 @@
             track.stop();
         });
     }
-=======
-    simulcast.resetSender();
->>>>>>> 7da0fd67
     this.peerconnection.removeStream(stream);
 };
 
